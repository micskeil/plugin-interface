import PostMessageSocket from "./postMessageSocket.js";

export default function providePlugin({ settings = {}, hooks = [], methods = {} }, _socket = null) {
	return new Promise((resolve) => {
		let socket = _socket;
		if (!socket) {
			socket = new PostMessageSocket(window, window.parent);
		}

		socket.addListener("init", onInit, { once: true });

		if (document.readyState === "loading") {
			document.addEventListener("DOMContentLoaded", sendDomReady);
		} else {
			sendDomReady();
		}

<<<<<<< HEAD
=======

>>>>>>> 3abd2e0c
		async function sendDomReady() {
			// await new Promise(resolve => setTimeout(resolve, 500));

			socket.sendMessage("domReady", {
				config: {
					settings,
					hooks,
					methods: Object.keys(methods),
				},
			});

			document.removeEventListener("DOMContentLoaded", sendDomReady);
		}

		async function onInit(config) {
<<<<<<< HEAD
			console.log("INSIDE INIIIIIIIIIIIT");
=======
            console.log("INSIDE INIIIIIIIIIIIT")
>>>>>>> 3abd2e0c

			listenForRequests();

			await new Promise(resolve => setTimeout(resolve, 500));

			const hookFunctions = hooks.reduce((hooks, hookName) => {
				return {
					...hooks,
					[hookName]: async (payload) => {
						if (!config.hooks.includes(hookName)) {
							throw new Error(`The following hook is not configured: ${hookName}`);
						}

						return socket.sendSignal(hookName, payload);
					},
				};
			}, {});

			resolve({
				data: config.data,
				settings: config.settings,
				hooks: hookFunctions,
			});
		}

		async function listenForRequests() {
			Object.keys(methods).forEach((methodName) => {
				socket.addListener(methodName, payload => methods[methodName](payload));
			});
		}
	});
}<|MERGE_RESOLUTION|>--- conflicted
+++ resolved
@@ -15,10 +15,6 @@
 			sendDomReady();
 		}
 
-<<<<<<< HEAD
-=======
-
->>>>>>> 3abd2e0c
 		async function sendDomReady() {
 			// await new Promise(resolve => setTimeout(resolve, 500));
 
@@ -34,11 +30,7 @@
 		}
 
 		async function onInit(config) {
-<<<<<<< HEAD
-			console.log("INSIDE INIIIIIIIIIIIT");
-=======
-            console.log("INSIDE INIIIIIIIIIIIT")
->>>>>>> 3abd2e0c
+      console.log("INSIDE INIIIIIIIIIIIT")
 
 			listenForRequests();
 
